--- conflicted
+++ resolved
@@ -6,11 +6,7 @@
 import numpy as np
 
 from covid_shared import cli_tools
-<<<<<<< HEAD
 from covid_model_detection import data, cascade, model, idr_floor
-=======
-from covid_model_detection import data, model, idr_floor
->>>>>>> 839a9cfa
 from covid_model_detection.utils import SERO_DAYS, PCR_DAYS, logit
 
 ## TODO:
@@ -29,14 +25,9 @@
     
     var_args = {'dep_var': 'logit_idr',
                 'dep_var_se': 'logit_idr_se',
-<<<<<<< HEAD
                 'indep_vars': ['intercept', 'log_avg_daily_testing_rate'],  # , 'bias'
                 # 'group_vars': ['intercept', 'log_avg_daily_testing_rate'],
                 'group_vars': [],
-=======
-                'indep_vars': ['intercept', 'log_avg_daily_testing_rate', 'india'],  # , 'bias'
-                'group_vars': ['intercept', 'log_avg_daily_testing_rate'],
->>>>>>> 839a9cfa
                 'pred_exclude_vars': []}  # 'bias'
     pred_replace_dict = {'log_daily_testing_rate': 'log_avg_daily_testing_rate'}
     model_space_suffix = 'avg_testing'
